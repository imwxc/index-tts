import os
import re
import time
from subprocess import CalledProcessError

import numpy as np
import sentencepiece as spm
import torch
import torchaudio
from torch.nn.utils.rnn import pad_sequence
from omegaconf import OmegaConf
from tqdm import tqdm

import warnings

warnings.filterwarnings("ignore", category=FutureWarning)
warnings.filterwarnings("ignore", category=UserWarning)

from indextts.BigVGAN.models import BigVGAN
from indextts.gpt.model import UnifiedVoice
from indextts.utils.checkpoint import load_checkpoint
from indextts.utils.feature_extractors import MelSpectrogramFeatures
from indextts.utils.common import tokenize_by_CJK_char
from indextts.utils.front import TextNormalizer

import torch._inductor.config
import torch.compiler  # 添加这一行

torch._inductor.config.coordinate_descent_tuning = True
torch._inductor.config.triton.unique_kernel_names = True

if hasattr(torch._inductor.config, "fx_graph_cache"):
    # Experimental feature to reduce compilation times, will be on by default in future
    torch._inductor.config.fx_graph_cache = True

# 在文件顶部或主入口点添加
if torch.backends.mps.is_available():
    # 使用最佳可用的 SDPA 实现
    os.environ["PYTORCH_MPS_HIGH_WATERMARK_RATIO"] = "0.0"  # 防止内存碎片
    # PyTorch 2.0+ 会自动为 MPS 选择最优的 SDPA 实现


class IndexTTS:
    def __init__(
        self,
        cfg_path="checkpoints/config.yaml",
        model_dir="checkpoints",
        is_fp16=True,
        device=None,
        use_cuda_kernel=None,
        compile=False,
    ):
        """
        Args:
            cfg_path (str): path to the config file.
            model_dir (str): path to the model directory.
            is_fp16 (bool): whether to use fp16.
            device (str): device to use (e.g., 'cuda:0', 'cpu'). If None, it will be set automatically based on the availability of CUDA or MPS.
            use_cuda_kernel (None | bool): whether to use BigVGan custom fused activation CUDA kernel, only for CUDA device.
        """
        if device is not None:
            self.device = device
            self.is_fp16 = False if device == "cpu" else is_fp16
            self.use_cuda_kernel = (
                use_cuda_kernel is not None
                and use_cuda_kernel
                and device.startswith("cuda")
            )
        elif torch.cuda.is_available():
            self.device = "cuda:0"
            self.is_fp16 = is_fp16
            self.use_cuda_kernel = use_cuda_kernel is None or use_cuda_kernel
        elif torch.mps.is_available():
            self.device = "mps"
            self.is_fp16 = is_fp16
            self.use_cuda_kernel = False
        else:
            self.device = "cpu"
            self.is_fp16 = False
            self.use_cuda_kernel = False
            print(">> Be patient, it may take a while to run in CPU mode.")

        self.cfg = OmegaConf.load(cfg_path)
        self.model_dir = model_dir
        self.dtype = torch.float16 if self.is_fp16 else None
        self.stop_mel_token = self.cfg.gpt.stop_mel_token
        self.compile = compile

        # Comment-off to load the VQ-VAE model for debugging tokenizer
        #   https://github.com/index-tts/index-tts/issues/34
        #
        # from indextts.vqvae.xtts_dvae import DiscreteVAE
        # self.dvae = DiscreteVAE(**self.cfg.vqvae)
        # self.dvae_path = os.path.join(self.model_dir, self.cfg.dvae_checkpoint)
        # load_checkpoint(self.dvae, self.dvae_path)
        # self.dvae = self.dvae.to(self.device)
        # if self.is_fp16:
        #     self.dvae.eval().half()
        # else:
        #     self.dvae.eval()
        # print(">> vqvae weights restored from:", self.dvae_path)
        self.gpt = UnifiedVoice(**self.cfg.gpt)
        self.gpt_path = os.path.join(self.model_dir, self.cfg.gpt_checkpoint)
        load_checkpoint(self.gpt, self.gpt_path)
        self.gpt = self.gpt.to(self.device)
        if self.is_fp16:
            self.gpt.eval().half()
        else:
            self.gpt.eval()
        print(">> GPT weights restored from:", self.gpt_path)
        if self.is_fp16:
            try:
                import deepspeed

                use_deepspeed = True
            except (ImportError, OSError, CalledProcessError) as e:
                use_deepspeed = False
                print(f">> DeepSpeed加载失败，回退到标准推理: {e}")

            self.gpt.post_init_gpt2_config(
                use_deepspeed=use_deepspeed, kv_cache=True, half=True
            )
        else:
            self.gpt.post_init_gpt2_config(
                use_deepspeed=False, kv_cache=False, half=False
            )

        if self.use_cuda_kernel:
            # preload the CUDA kernel for BigVGAN
            try:
                from indextts.BigVGAN.alias_free_activation.cuda import load

                anti_alias_activation_cuda = load.load()
                print(
                    ">> Preload custom CUDA kernel for BigVGAN",
                    anti_alias_activation_cuda,
                )
            except:
                print(
                    ">> Failed to load custom CUDA kernel for BigVGAN. Falling back to torch."
                )
                self.use_cuda_kernel = False
        self.bigvgan = BigVGAN(self.cfg.bigvgan, use_cuda_kernel=self.use_cuda_kernel)
        self.bigvgan_path = os.path.join(self.model_dir, self.cfg.bigvgan_checkpoint)
        vocoder_dict = torch.load(self.bigvgan_path, map_location="cpu")
        self.bigvgan.load_state_dict(vocoder_dict["generator"])
        self.bigvgan = self.bigvgan.to(self.device)
        # remove weight norm on eval mode
        self.bigvgan.remove_weight_norm()
        self.bigvgan.eval()
        print(">> bigvgan weights restored from:", self.bigvgan_path)
        self.bpe_path = os.path.join(self.model_dir, self.cfg.dataset["bpe_model"])
        self.tokenizer = spm.SentencePieceProcessor(model_file=self.bpe_path)
        print(">> bpe model loaded from:", self.bpe_path)
        self.normalizer = TextNormalizer()
        self.normalizer.load()
        print(">> TextNormalizer loaded")
        # 缓存参考音频mel：
        self.cache_audio_prompt = []
        self.cache_cond_mel = {}
        # 进度引用显示（可选）
        self.gr_progress = None

    def preprocess_text(self, text):
        # chinese_punctuation = "，。！？；：“”‘’（）【】《》"
        # english_punctuation = ",.!?;:\"\"''()[]<>"
        #
        # # 创建一个映射字典
        # punctuation_map = str.maketrans(chinese_punctuation, english_punctuation)

        # 使用translate方法替换标点符号
        # return text.translate(punctuation_map)
        return self.normalizer.infer(text)

    @torch.compile(
        fullgraph=True,  # 整个图编译，提供最大优化
        backend=(
            "inductor" if torch.cuda.is_available() else "aot_eager"
        ),  # 根据设备选择后端
        mode=(
            "reduce-overhead" if torch.cuda.is_available() else None
        ),  # GPU上使用减少开销模式
    )
    def remove_long_silence(self, codes, silent_token=52, max_consecutive=30):
        """
        移除音频中的长静音片段，使用纯张量操作实现以支持torch.compile

        Args:
            codes: 音频编码张量
            silent_token: 表示静音的token id
            max_consecutive: 最大连续静音token数量

        Returns:
            修改后的音频编码和长度
        """
        # 1. 处理特殊情况
        if codes.ndim == 0:
            # 单个标量值，转为一维张量并返回
            scalar_code = codes.unsqueeze(0).unsqueeze(0)
            return scalar_code, torch.ones(1, device=codes.device, dtype=torch.long)

        if codes.ndim == 1:
            # 如果是一维张量，转为二维
            codes = codes.unsqueeze(0)

        if codes.shape[1] == 0 or codes.numel() == 0:
            # 空序列的情况
            return codes, torch.zeros(
                codes.shape[0], device=codes.device, dtype=torch.long
            )

        # 2. 批量处理每个序列
        batch_size = codes.shape[0]
        device = codes.device
        max_len = codes.shape[1]

        # 初始化输出张量
        filtered_codes_list = []
        filtered_lengths = []

        # 对每个样本单独处理
        for b in range(batch_size):
            # 获取当前样本
            seq = codes[b]
            seq_len = torch.sum(torch.ones_like(seq, dtype=torch.long))

            # 找出所有静音帧的位置
            is_silent = seq == silent_token

            if not torch.any(is_silent):
                # 没有静音帧，直接添加
                filtered_codes_list.append(seq)
                filtered_lengths.append(seq_len)
                continue

            # 检测连续的静音段
            # 1表示当前位置是新段的开始
            # 0表示当前位置与前一位置在同一段中
            if seq_len > 1:
                # 在序列长度大于1的情况下
                segment_starts = torch.cat(
                    [
                        torch.ones(1, device=device, dtype=torch.bool),
                        (seq[1:] == silent_token) & (seq[:-1] != silent_token),
                    ]
                )

                # 使用cumsum来标识每个连续段
                silent_segments = torch.zeros_like(seq, dtype=torch.long)
                silent_segments[is_silent & segment_starts] = 1
                segment_ids = torch.cumsum(silent_segments, dim=0)

                # 计算每个段的长度
                segment_lengths = torch.zeros(
                    segment_ids.max() + 1 if segment_ids.numel() > 0 else 1,
                    device=device,
                    dtype=torch.long,
                )

                if torch.any(is_silent):
                    # 只有在有静音时才进行segment_ids的统计
                    segment_ids_silent = segment_ids[is_silent]
                    for i in range(segment_ids_silent.numel()):
                        segment_lengths[segment_ids_silent[i]] += 1

                # 创建一个掩码，标记需要保留的位置（所有非静音位置）
                keep_mask = ~is_silent

                # 对于每个静音段，如果长度超过max_consecutive，仅保留前max_consecutive个
                for seg_id in range(1, segment_lengths.numel()):
                    if segment_lengths[seg_id] > max_consecutive:
                        # 找出此segment_id的所有位置
                        seg_positions = (segment_ids == seg_id) & is_silent
                        # 计算每个位置在此段中的偏移
                        if torch.any(seg_positions):
                            pos_indices = torch.arange(seq_len, device=device)
                            first_pos = torch.min(pos_indices[seg_positions])
                            positions_to_keep = (
                                torch.arange(max_consecutive, device=device) + first_pos
                            )
                            positions_to_keep = positions_to_keep[
                                positions_to_keep < seq_len
                            ]

                            # 更新keep_mask，将segment中在max_consecutive范围内的位置设为保留
                            for pos in positions_to_keep:
                                keep_mask[pos] = True

                # 应用掩码
                filtered_seq = seq[keep_mask]

            else:
                # 序列长度为1的特殊情况，直接保留
                filtered_seq = seq

            filtered_codes_list.append(filtered_seq)
            filtered_lengths.append(filtered_seq.numel())

        # 3. 对齐和填充所有序列到最大长度
        max_filtered_len = max(filtered_lengths) if filtered_lengths else 1
        padded_codes = []

        for seq, length in zip(filtered_codes_list, filtered_lengths):
            if length < max_filtered_len:
                # 用0填充到最大长度
                padding = torch.zeros(
                    max_filtered_len - length, device=device, dtype=seq.dtype
                )
                padded_seq = torch.cat([seq, padding], dim=0)
            else:
                padded_seq = seq
            padded_codes.append(padded_seq)

        # 4. 堆叠所有序列
        result_codes = torch.stack(padded_codes, dim=0)
        result_lengths = torch.tensor(filtered_lengths, device=device, dtype=torch.long)

        return result_codes, result_lengths

    def split_sentences(self, text):
        """
        Split the text into sentences based on punctuation marks.
        """
        # 匹配标点符号（包括中英文标点）
        pattern = r"(?<=[.!?;。！？；])\s*"
        sentences = re.split(pattern, text)
        # 过滤掉空字符串和仅包含标点符号的字符串
        return [
            sentence.strip()
            for sentence in sentences
            if sentence.strip() and sentence.strip() not in {"'", ".", ","}
        ]

    def bucket_sentences(self, sentences, enable):
        """
        Sentence data bucketing
        """
        max_len = max(len(s) for s in sentences)
        half = max_len // 2
        outputs = [[], []]
        for idx, sent in enumerate(sentences):
            if enable == False or len(sent) <= half:
                outputs[0].append({"idx": idx, "sent": sent})
            else:
                outputs[1].append({"idx": idx, "sent": sent})
        return [item for item in outputs if item]

    def pad_tokens_cat(self, tokens):
        if len(tokens) <= 1:
            return tokens[-1]
        max_len = max(t.size(1) for t in tokens)
        outputs = []
        for tensor in tokens:
            pad_len = max_len - tensor.size(1)
            if pad_len > 0:
                n = min(8, pad_len)
                tensor = torch.nn.functional.pad(
                    tensor, (0, n), value=self.cfg.gpt.stop_text_token
                )
                tensor = torch.nn.functional.pad(
                    tensor, (0, pad_len - n), value=self.cfg.gpt.start_text_token
                )
            tensor = tensor[:, :max_len]
            outputs.append(tensor)
        tokens = torch.cat(outputs, dim=0)
        return tokens

    def torch_empty_cache(self):
        try:
            if "cuda" in str(self.device):
                torch.cuda.empty_cache()
            elif "mps" in str(self.device):
                torch.mps.empty_cache()
        except Exception as e:
            pass

    def _set_gr_progress(self, value, desc):
        if self.gr_progress is not None:
            self.gr_progress(value, desc=desc)

    # 添加新方法到IndexTTS类中

    def process_audio_prompts(
        self,
        audio_prompts,
        prompt_id="",
        verbose=False,
        fusion_method="average",
        weights=None,
    ):
        """
        处理参考音频，提取并可能融合多个音频的Mel特征

        Args:
            audio_prompts: 单个音频路径字符串或多个音频路径的列表
            prompt_id: 缓存标识符，如未提供则使用第一个音频路径
            verbose: 是否显示详细信息
            fusion_method: 融合方法，"average"或"weighted"
            weights: 多个音频的权重列表（用于weighted融合）

        Returns:
            tuple: (cond_mel, cond_mel_frame) - 条件Mel特征及其帧数
        """
        # 确保audio_prompts是列表格式
        if isinstance(audio_prompts, str):
            audio_prompts = [audio_prompts]

        # 确保有prompt_id
        if not prompt_id:
            prompt_id = audio_prompts[0]  # 使用第一个音频路径作为默认ID

        # 检查缓存
        cache_key = f"{prompt_id}_{fusion_method}"
        if (
            self.cache_cond_mel.get(cache_key, None) is None
            or cache_key not in self.cache_audio_prompt
        ):
            if verbose:
                print(f"处理音频样本: {audio_prompts}")

            # 处理所有音频文件
            processed_audios = []
            for audio_path in audio_prompts:
                audio, sr = torchaudio.load(audio_path)
                audio = torch.mean(audio, dim=0, keepdim=True)
                if audio.shape[0] > 1:
                    audio = audio[0].unsqueeze(0)
                audio = torchaudio.transforms.Resample(sr, 24000)(audio)
                processed_audios.append(audio)

            # 使用MelSpectrogramFeatures同时处理所有音频并融合
            if len(processed_audios) == 1:
                cond_mel = MelSpectrogramFeatures()(processed_audios[0]).to(self.device)
            else:
                # 使用融合功能处理多个音频
                cond_mel = MelSpectrogramFeatures()(
                    processed_audios, weights=weights, fusion_method=fusion_method
                ).to(self.device)

            cond_mel_frame = cond_mel.shape[-1]
            if verbose:
                print(f"cond_mel shape: {cond_mel.shape}", "dtype:", cond_mel.dtype)
                if len(processed_audios) > 1:
                    print(f"融合方法: {fusion_method}")
                    if weights:
                        print(f"融合权重: {weights}")

            # 更新缓存
            self.cache_audio_prompt.append(cache_key)
            self.cache_cond_mel[cache_key] = cond_mel
        else:
            # 使用缓存数据
            cond_mel = self.cache_cond_mel.get(cache_key, None)
            assert cond_mel is not None, f"cache_cond_mel: {cache_key} is None!!!"
            cond_mel_frame = cond_mel.shape[-1]
            if verbose:
                print(f"使用缓存的音频特征: {cache_key}")

        return cond_mel, cond_mel_frame

    def process_text_to_tokens(
        self,
        sentences,
        bucket_enable=True,
        verbose=False,
        progress_value=0.1,
        progress_desc="text processing...",
    ):
        """
        处理文本到token序列的函数

        Args:
            sentences: split_sentences处理后的句子列表
            bucket_enable: 是否启用桶处理，默认True
            verbose: 是否显示详细日志，默认False
            progress_value: 进度条值，默认0.1
            progress_desc: 进度描述，默认"text processing..."

        Returns:
            list: 包含所有文本token的列表
        """
        all_text_tokens = []
        self._set_gr_progress(progress_value, progress_desc)

        # 对句子进行分桶处理
        all_sentences = self.bucket_sentences(sentences, enable=bucket_enable)

        for sentences in all_sentences:
            temp_tokens = []
            all_text_tokens.append(temp_tokens)
            for item in sentences:
                sent = item["sent"]
                cleand_text = tokenize_by_CJK_char(sent)
                if verbose:
                    print("cleand_text:", cleand_text)

                text_tokens = torch.tensor(
                    self.tokenizer.EncodeAsIds(cleand_text),
                    dtype=torch.int32,
                    device=self.device,
                ).unsqueeze(0)
                if verbose:
                    print(text_tokens)
                    print(
                        f"text_tokens shape: {text_tokens.shape}, text_tokens type: {text_tokens.dtype}"
                    )
                    # debug tokenizer
                    text_token_syms = self.tokenizer.IdToPiece(text_tokens[0].tolist())
                    print(text_token_syms)

                temp_tokens.append(text_tokens)

        return all_text_tokens, all_sentences

    # 快速推理：对于“多句长文本”，可实现至少 2~10 倍以上的速度提升~ （First modified by sunnyboxs 2025-04-16）
    def infer_fast(
        self,
        audio_prompt,
        text,
        output_path,
        verbose=False,
        prompt_id="",
        fusion_method="average",
        weights=None,
        no_chunk=False,
    ):
        print(">> start fast inference...")
        self._set_gr_progress(0, "start fast inference...")
        if not prompt_id:
            prompt_id = audio_prompt
        if verbose:
            print(f"origin text:{text}")
        start_time = time.perf_counter()
        normalized_text = self.preprocess_text(text)
        print(f"normalized text:{normalized_text}")

        # 使用新方法处理参考音频
        auto_conditioning, cond_mel_frame = self.process_audio_prompts(
            audio_prompt,
            prompt_id=prompt_id,
            verbose=verbose,
            fusion_method=fusion_method,
            weights=weights,
        )

        cond_mel_lengths = torch.tensor([cond_mel_frame], device=self.device)

        # text_tokens
        sentences = self.split_sentences(normalized_text)
        if verbose:
            print("sentences:", sentences)

        top_p = 0.8
        top_k = 30
        temperature = 1.0
        autoregressive_batch_size = 1
        length_penalty = 0.0
        num_beams = 3
        repetition_penalty = 10.0
        max_mel_tokens = 600
        sampling_rate = 24000
        # lang = "EN"
        # lang = "ZH"
        wavs = []
        gpt_gen_time = 0
        gpt_forward_time = 0
        bigvgan_time = 0

        # text processing
        all_text_tokens = []
        self._set_gr_progress(0.1, "text processing...")
        bucket_enable = True  # 预分桶开关，优先保证质量=True。优先保证速度=False。
        all_sentences = self.bucket_sentences(sentences, enable=bucket_enable)
        for sentences in all_sentences:
            temp_tokens = []
            all_text_tokens.append(temp_tokens)
            for item in sentences:
                sent = item["sent"]
                cleand_text = tokenize_by_CJK_char(sent)
                if verbose:
                    print("cleand_text:", cleand_text)

                text_tokens = torch.tensor(
                    self.tokenizer.EncodeAsIds(cleand_text),
                    dtype=torch.int32,
                    device=self.device,
                ).unsqueeze(0)
                if verbose:
                    print(text_tokens)
                    print(
                        f"text_tokens shape: {text_tokens.shape}, text_tokens type: {text_tokens.dtype}"
                    )
                    # debug tokenizer
                    text_token_syms = self.tokenizer.IdToPiece(text_tokens[0].tolist())
                    print(text_token_syms)

                temp_tokens.append(text_tokens)

        # Sequential processing of bucketing data
        all_batch_num = 0
        all_batch_codes = []
        for item_tokens in all_text_tokens:
            batch_num = len(item_tokens)
            batch_text_tokens = self.pad_tokens_cat(item_tokens)
            batch_cond_mel_lengths = torch.cat([cond_mel_lengths] * batch_num, dim=0)
            batch_auto_conditioning = torch.cat([auto_conditioning] * batch_num, dim=0)
            all_batch_num += batch_num

            # gpt speech
            self._set_gr_progress(0.2, "gpt inference speech...")
            m_start_time = time.perf_counter()
            with torch.no_grad():
                with torch.amp.autocast(
                    device_type=self.device,
                    enabled=self.dtype is not None,
                    dtype=self.dtype,
                ):
                    # 检查是否在 CUDA 上下文中
                    device_type = self.device  # 'cuda' 或 'cpu'

                    # 获取当前的 autocast 状态
                    # 注意：这是正确的方法，我们直接使用 is_autocast_enabled 函数
                    is_enabled = torch.is_autocast_enabled(self.device)
                    # 获取当前的 autocast dtype
                    if is_enabled:
                        current_dtype = torch.get_autocast_dtype(self.device)
                    else:
                        # 默认值
                        current_dtype = torch.float32

                    print(
                        f"当前 autocast 状态: enabled={is_enabled}, dtype={current_dtype}, device_type={device_type}"
                    )
                    # 这里compile会拉慢速度，所以不使用compile
                    inference_fn = self.gpt.inference_speech
                    temp_codes = inference_fn(
                        batch_auto_conditioning,
                        batch_text_tokens,
                        cond_mel_lengths=batch_cond_mel_lengths,
                        # text_lengths=text_len,
                        do_sample=True,
                        top_p=top_p,
                        top_k=top_k,
                        temperature=temperature,
                        num_return_sequences=autoregressive_batch_size,
                        length_penalty=length_penalty,
                        num_beams=num_beams,
                        repetition_penalty=repetition_penalty,
                        max_generate_length=max_mel_tokens,
                    )

                    if "cuda" in str(self.device) and self.compile:
                        temp_codes = temp_codes.clone()

                    all_batch_codes.append(temp_codes)
            gpt_gen_time += time.perf_counter() - m_start_time

        # gpt latent
        self._set_gr_progress(0.5, "gpt inference latents...")
        all_idxs = []
        all_latents = []
        for batch_codes, batch_tokens, batch_sentences in zip(
            all_batch_codes, all_text_tokens, all_sentences
        ):
            for i in range(batch_codes.shape[0]):
                codes = batch_codes[i]  # [x]
                codes = codes[codes != self.cfg.gpt.stop_mel_token]
                codes, _ = torch.unique_consecutive(codes, return_inverse=True)
                codes = codes.unsqueeze(0)  # [x] -> [1, x]
                code_lens = torch.tensor(
                    [codes.shape[-1]], device=codes.device, dtype=codes.dtype
                )
                codes, code_lens = self.remove_long_silence(
                    codes, silent_token=52, max_consecutive=30
                )
                text_tokens = batch_tokens[i]
                all_idxs.append(batch_sentences[i]["idx"])
                m_start_time = time.perf_counter()
                with torch.no_grad():
                    with torch.amp.autocast(
                        self.device, enabled=self.dtype is not None, dtype=self.dtype
                    ):
                        # 在调用optimized_forward前添加此行
                        if "cuda" in str(self.device) and self.compile:
                            torch.compiler.cudagraph_mark_step_begin()

                        forward_fn = (
                            self.gpt.optimized_forward
                            if self.compile
                            else self.gpt.forward
                        )
                        latent = forward_fn(
                            auto_conditioning,
                            text_tokens,
                            torch.tensor(
                                [text_tokens.shape[-1]], device=text_tokens.device
                            ),
                            codes,
                            code_lens * self.gpt.mel_length_compression,
                            cond_mel_lengths=torch.tensor(
                                [auto_conditioning.shape[-1]], device=text_tokens.device
                            ),
                            return_latent=True,
                            clip_inputs=False,
                        )
                        if "cuda" in str(self.device) and self.compile:
                            latent = latent.clone()

                        gpt_forward_time += time.perf_counter() - m_start_time
                        all_latents.append(latent)

        # bigvgan chunk
        # chunk_size = 2
        all_latents = [all_latents[all_idxs.index(i)] for i in range(len(all_latents))]
        latent_length = len(all_latents)
        # 直接连接所有latents
        latent = torch.cat(all_latents, dim=1)

        # bigvgan chunk decode
        self._set_gr_progress(0.7, "bigvgan decode...")
        tqdm_progress = tqdm(total=latent_length, desc="bigvgan")
        if no_chunk:
            all_latents = None  # 释放内存
            # 将所有bigvgan的解码合并到一起进行
            with torch.no_grad():
                with torch.amp.autocast(
                    self.device, enabled=self.dtype is not None, dtype=self.dtype
                ):
                    if "cuda" in str(self.device) and self.compile:
                        torch.compiler.cudagraph_mark_step_begin()

                    m_start_time = time.perf_counter()
                    bigvgan_forward_fn = (
                        self.bigvgan.compile_forward
                        if self.compile
                        else self.bigvgan.forward
                    )
                    mel_ref = auto_conditioning.transpose(1, 2)
                    if verbose:
                        print(
                            f"latent shape: {latent.shape}, mel_ref shape: {mel_ref.shape}"
                        )

                    wav, _ = bigvgan_forward_fn(latent, mel_ref)

                    if "cuda" in str(self.device) and self.compile:
                        wav = wav.clone()

                    bigvgan_time += time.perf_counter() - m_start_time
                    wav = wav.squeeze(1).detach().cpu()  # 立刻转移到cpu 来减少 显存消耗
            tqdm_progress.update(1)
            wav = torch.clamp(32767 * wav, -32767.0, 32767.0)
            wavs = [wav]  # 使用单个波形而不是多个
        else:
            chunk_latents = [
                all_latents[i : i + chunk_size]
                for i in range(0, len(all_latents), chunk_size)
            ]
            chunk_length = len(chunk_latents)
            latent_length = len(all_latents)
            all_latents = None
            for items in chunk_latents:
                tqdm_progress.update(len(items))
                latent = torch.cat(items, dim=1)
                with torch.no_grad():
                    with torch.amp.autocast(
                        self.device, enabled=self.dtype is not None, dtype=self.dtype
                    ):
                        # 在调用optimized_forward前添加此行
                        if "cuda" in str(self.device) and self.compile:
                            torch.compiler.cudagraph_mark_step_begin()

                        m_start_time = time.perf_counter()
                        bigvgan_forward_fn = (
                            self.bigvgan.compile_forward
                            if self.compile
                            else self.bigvgan.forward
                        )
                        mel_ref = auto_conditioning.transpose(1, 2)
                        if verbose:
                            print(
                                f"latent shape: {latent.shape}, mel_ref shape: {mel_ref.shape}"
                            )
                        wav, _ = bigvgan_forward_fn(latent, mel_ref)
                        if "cuda" in str(self.device) and self.compile:
                            wav = wav.clone()

                        bigvgan_time += time.perf_counter() - m_start_time
                        wav = wav.squeeze(1)
                        pass
                wav = torch.clamp(32767 * wav, -32767.0, 32767.0)
                wavs.append(wav)

        # clear cache
        tqdm_progress.close()  # 确保进度条被关闭
        # chunk_latents.clear()
        end_time = time.perf_counter()
        self.torch_empty_cache()

        # wav audio output
        self._set_gr_progress(0.9, "save audio...")
        wav = torch.cat(wavs, dim=1)
        wav_length = wav.shape[-1] / sampling_rate
        print(
            f">> Reference audio length: {cond_mel_frame*256 / sampling_rate:.2f} seconds"
        )
        print(f">> gpt_gen_time: {gpt_gen_time:.2f} seconds")
        print(f">> gpt_forward_time: {gpt_forward_time:.2f} seconds")
        print(f">> bigvgan_time: {bigvgan_time:.2f} seconds")
        print(f">> Total fast inference time: {end_time - start_time:.2f} seconds")
        print(f">> Generated audio length: {wav_length:.2f} seconds")
        # print(f">> [fast] bigvgan chunk_length: {chunk_length}")
        print(f">> [fast] batch_num: {all_batch_num} bucket_enable: {bucket_enable}")
        print(f">> [fast] RTF: {(end_time - start_time) / wav_length:.4f}")

        # save audio
        wav = wav.cpu()  # to cpu
        if output_path:
            # 直接保存音频到指定路径中
            if os.path.isfile(output_path):
                os.remove(output_path)
                print(">> remove old wav file:", output_path)
            if os.path.dirname(output_path) != "":
                os.makedirs(os.path.dirname(output_path), exist_ok=True)
            torchaudio.save(output_path, wav.type(torch.int16), sampling_rate)
            print(">> wav file saved to:", output_path)
            return output_path
        else:
            # 返回以符合Gradio的格式要求
            wav_data = wav.type(torch.int16)
            wav_data = wav_data.numpy().T
            return (sampling_rate, wav_data)

    # 原始推理模式
    def infer(
        self,
        audio_prompt,
        text,
        output_path,
        verbose=False,
        fusion_method="average",
        weights=None,
    ):
        print(">> start inference...")
        self._set_gr_progress(0, "start inference...")
        if verbose:
            print(f"origin text:{text}")
        start_time = time.perf_counter()
        normalized_text = self.preprocess_text(text)
        print(f"normalized text:{normalized_text}")

        # 使用新方法处理参考音频
        auto_conditioning, cond_mel_frame = self.process_audio_prompts(
            audio_prompt,
            prompt_id=prompt_id,
            verbose=verbose,
            fusion_method=fusion_method,
            weights=weights,
        )

        sentences = self.split_sentences(normalized_text)
        if verbose:
            print("sentences:", sentences)

        top_p = 0.8
        top_k = 30
        temperature = 1.0
        autoregressive_batch_size = 1
        length_penalty = 0.0
        num_beams = 3
        repetition_penalty = 10.0
        max_mel_tokens = 600
        sampling_rate = 24000
        # lang = "EN"
        # lang = "ZH"
        wavs = []
        gpt_gen_time = 0
        gpt_forward_time = 0
        bigvgan_time = 0

        for sent in sentences:
            # sent = " ".join([char for char in sent.upper()]) if lang == "ZH" else sent.upper()
            cleand_text = tokenize_by_CJK_char(sent)
            # cleand_text = "他 那 像 HONG3 小 孩 似 的 话 , 引 得 人 们 HONG1 堂 大 笑 , 大 家 听 了 一 HONG3 而 散 ."
            if verbose:
                print("cleand_text:", cleand_text)

            text_tokens = torch.tensor(
                self.tokenizer.EncodeAsIds(cleand_text),
                dtype=torch.int32,
                device=self.device,
            ).unsqueeze(0)
            # text_tokens = F.pad(text_tokens, (0, 1))  # This may not be necessary.
            # text_tokens = F.pad(text_tokens, (1, 0), value=0)
            # text_tokens = F.pad(text_tokens, (0, 1), value=1)
            if verbose:
                print(text_tokens)
                print(
                    f"text_tokens shape: {text_tokens.shape}, text_tokens type: {text_tokens.dtype}"
                )
                # debug tokenizer
                text_token_syms = self.tokenizer.IdToPiece(text_tokens[0].tolist())
                print(text_token_syms)

            # text_len = torch.IntTensor([text_tokens.size(1)], device=text_tokens.device)
            # print(text_len)

            m_start_time = time.perf_counter()
            with torch.no_grad():
                with torch.amp.autocast(
                    device_type=self.device,
                    enabled=self.dtype is not None,
                    dtype=self.dtype,
                ):
                    codes = self.gpt.inference_speech(
                        auto_conditioning,
                        text_tokens,
                        cond_mel_lengths=torch.tensor(
                            [auto_conditioning.shape[-1]], device=text_tokens.device
                        ),
                        # text_lengths=text_len,
                        do_sample=True,
                        top_p=top_p,
                        top_k=top_k,
                        temperature=temperature,
                        num_return_sequences=autoregressive_batch_size,
                        length_penalty=length_penalty,
                        num_beams=num_beams,
                        repetition_penalty=repetition_penalty,
                        max_generate_length=max_mel_tokens,
                    )
                gpt_gen_time += time.perf_counter() - m_start_time
                # codes = codes[:, :-2]
                code_lens = torch.tensor(
                    [codes.shape[-1]], device=codes.device, dtype=codes.dtype
                )
                if verbose:
                    print(codes, type(codes))
                    print(f"codes shape: {codes.shape}, codes type: {codes.dtype}")
                    print(f"code len: {code_lens}")
                # <代码实现结束></代码实现结束>
                # remove ultra-long silence if exits
                # temporarily fix the long silence bug.
                codes, code_lens = self.remove_long_silence(
                    codes, silent_token=52, max_consecutive=30
                )
                if verbose:
                    print(codes, type(codes))
                    print(f"fix codes shape: {codes.shape}, codes type: {codes.dtype}")
                    print(f"code len: {code_lens}")

                m_start_time = time.perf_counter()
                # latent, text_lens_out, code_lens_out = \
                with torch.amp.autocast(
                    self.device, enabled=self.dtype is not None, dtype=self.dtype
                ):
                    latent = self.gpt(
                        auto_conditioning,
                        text_tokens,
                        torch.tensor(
                            [text_tokens.shape[-1]], device=text_tokens.device
                        ),
                        codes,
                        code_lens * self.gpt.mel_length_compression,
                        cond_mel_lengths=torch.tensor(
                            [auto_conditioning.shape[-1]], device=text_tokens.device
                        ),
                        return_latent=True,
                        clip_inputs=False,
                    )
                    gpt_forward_time += time.perf_counter() - m_start_time

                    m_start_time = time.perf_counter()
                    wav, _ = self.bigvgan(latent, auto_conditioning.transpose(1, 2))
                    bigvgan_time += time.perf_counter() - m_start_time
                    wav = wav.squeeze(1)

                wav = torch.clamp(32767 * wav, -32767.0, 32767.0)
                print(f"wav shape: {wav.shape}", "min:", wav.min(), "max:", wav.max())
                # wavs.append(wav[:, :-512])
                wavs.append(wav)
        end_time = time.perf_counter()

        wav = torch.cat(wavs, dim=1)
        wav_length = wav.shape[-1] / sampling_rate
        print(
            f">> Reference audio length: {cond_mel_frame*256 / sampling_rate:.2f} seconds"
        )
        print(f">> gpt_gen_time: {gpt_gen_time:.2f} seconds")
        print(f">> gpt_forward_time: {gpt_forward_time:.2f} seconds")
        print(f">> bigvgan_time: {bigvgan_time:.2f} seconds")
        print(f">> Total inference time: {end_time - start_time:.2f} seconds")
        print(f">> Generated audio length: {wav_length:.2f} seconds")
        print(f">> RTF: {(end_time - start_time) / wav_length:.4f}")

        # torchaudio.save(output_path, wav.cpu().type(torch.int16), sampling_rate)
        # print(">> wav file saved to:", output_path)

        # save audio
        wav = wav.cpu()  # to cpu
        if output_path:
            # 直接保存音频到指定路径中
            if os.path.isfile(output_path):
                os.remove(output_path)
                print(">> remove old wav file:", output_path)
            if os.path.dirname(output_path) != "":
                os.makedirs(os.path.dirname(output_path), exist_ok=True)
            torchaudio.save(output_path, wav.type(torch.int16), sampling_rate)
            print(">> wav file saved to:", output_path)
            return output_path
        else:
            # 返回以符合Gradio的格式要求
            wav_data = wav.type(torch.int16)
            wav_data = wav_data.numpy().T
            return (sampling_rate, wav_data)

    def infer_real_stream(
        self,
        audio_prompt,
        text,
        output_path,
        verbose=False,
        prompt_id="",
        fusion_method="average",
        weights=None,
        buffer_size=25,  # token缓冲区大小
        stream_callback=None,  # 用于实时返回生成的音频片段的回调函数
    ):
        """
        真正的端到端流式语音合成，在生成tokens的同时处理latent并合成音频

        Args:
            audio_prompt: 参考音频路径字符串或多个音频路径的列表
            text: 要合成的文本内容
            output_path: 输出音频文件路径
            verbose: 是否显示详细信息
            prompt_id: 缓存标识符
            fusion_method: 融合方法，"average"或"weighted"
            weights: 多个音频的权重列表
            buffer_size: token缓冲区大小，决定多少tokens处理一次
            stream_callback: 回调函数，用于处理实时生成的音频片段

        Returns:
            str或tuple: 保存的音频文件路径或Gradio格式的(采样率, 音频数据)
        """
        print(">> 开始真实流式推理...")
        self._set_gr_progress(0, "开始真实流式推理...")
        if not prompt_id:
            prompt_id = audio_prompt
        if verbose:
            print(f"原始文本: {text}")

<<<<<<< HEAD
    prompt_wav_path = "test_path"

    prompt_id_list = [
        # "ks_曾鼎全",
        # "QY13323323_清盐",
        # "柴柴_男声",
        "test_id",
        # "JINQQ124_东北话",
    ]

    prompt_file_name = "sample1.mp3"
    text="大家好，我现在正在bilibili 体验 ai 科技，说实话，来之前我绝对想不到！AI技术已经发展到这样匪夷所思的地步了！比如说，现在正在说话的其实是B站为我现场复刻的数字分身，简直就是平行宇宙的另一个我了。如果大家也想体验更多深入的AIGC功能，可以访问 bilibili studio，相信我，你们也会吃惊的。"
=======
        start_time = time.perf_counter()
        normalized_text = self.preprocess_text(text)
        print(f"规范化文本: {normalized_text}")

        # 使用现有方法处理参考音频
        auto_conditioning, cond_mel_frame = self.process_audio_prompts(
            audio_prompt,
            prompt_id=prompt_id,
            verbose=verbose,
            fusion_method=fusion_method,
            weights=weights,
        )

        cond_mel_lengths = torch.tensor([cond_mel_frame], device=self.device)

        # 处理文本到tokens
        sentences = self.split_sentences(normalized_text)
        all_text_tokens, all_sentences = self.process_text_to_tokens(
            sentences, bucket_enable=True, verbose=verbose
        )
>>>>>>> 6c58d171

        # 设置生成参数
        top_p = 0.8
        top_k = 30
        temperature = 1.0
        autoregressive_batch_size = 1
        length_penalty = 0.0
        num_beams = 1
        repetition_penalty = 10.0
        max_mel_tokens = 600
        sampling_rate = 24000

        # 创建结构化存储，按原始句子索引组织音频片段
        wav_chunks_by_sentence = {}  # 按原始句子索引存储音频片段

        gpt_gen_time = 0
        gpt_forward_time = 0
        bigvgan_time = 0

        # 按照分桶处理数据
        all_batch_num = 0

        for item_idx, (item_tokens, sentences_batch) in enumerate(
            zip(all_text_tokens, all_sentences)
        ):
            batch_num = len(item_tokens)
            batch_text_tokens = self.pad_tokens_cat(item_tokens)
            batch_cond_mel_lengths = torch.cat([cond_mel_lengths] * batch_num, dim=0)
            batch_auto_conditioning = torch.cat([auto_conditioning] * batch_num, dim=0)
            all_batch_num += batch_num

            # 流式生成并处理
            self._set_gr_progress(
                0.2 + 0.6 * (item_idx / len(all_text_tokens)),
                f"流式生成批次 {item_idx+1}/{len(all_text_tokens)}",
            )

            # 为当前批次创建音频片段存储
            batch_wav_chunks = [[] for _ in range(batch_num)]

            m_start_time = time.perf_counter()

<<<<<<< HEAD
    for i in range(5):
        for prompt_id in prompt_id_list:
            prompt_wav = prompt_wav_path + "/" + prompt_id + "/" + prompt_file_name
            print(prompt_wav)
            tts.infer_fast(
                audio_prompt=prompt_wav,
                text=text,
                output_path=f"./outputs/{prompt_id}_gen_{i}.wav",
                verbose=False,
            )
=======
            with torch.no_grad():
                with torch.amp.autocast(
                    device_type=self.device,
                    enabled=self.dtype is not None,
                    dtype=self.dtype,
                ):
                    print(f"开始批次 {item_idx+1}/{len(all_text_tokens)} 的流式生成")

                    # 为每个样本创建token缓冲区
                    token_buffers = [[] for _ in range(batch_num)]
                    end_flags = [False for _ in range(batch_num)]

                    # 记录已经处理过的token数量
                    processed_tokens = [0 for _ in range(batch_num)]

                    # 使用流式生成API
                    for tokens in self.gpt.inference_speech_stream(
                        batch_auto_conditioning,
                        batch_text_tokens,
                        cond_mel_lengths=batch_cond_mel_lengths,
                        do_sample=True,
                        top_p=top_p,
                        top_k=top_k,
                        temperature=temperature,
                        num_return_sequences=autoregressive_batch_size,
                        length_penalty=length_penalty,
                        num_beams=num_beams,
                        repetition_penalty=repetition_penalty,
                        max_generate_length=max_mel_tokens,
                    ):
                        if tokens is None:
                            continue

                        # 将新生成的tokens添加到对应的缓冲区
                        for batch_index in range(batch_num):
                            if not end_flags[batch_index]:
                                # 检查是否是结束标记
                                if tokens[batch_index] == self.cfg.gpt.stop_mel_token:
                                    end_flags[batch_index] = True
                                else:
                                    token_item = tokens[batch_index].item()
                                    token_buffers[batch_index].append(token_item)

                        # 检查每个样本的缓冲区是否满足处理条件
                        for batch_index in range(batch_num):
                            if (
                                len(token_buffers[batch_index]) >= buffer_size
                                or end_flags[batch_index]
                            ):
                                if len(token_buffers[batch_index]) > 0:
                                    # 处理当前缓冲区中的tokens
                                    current_tokens = token_buffers[batch_index]

                                    # 创建tokens tensor
                                    curr_codes = torch.tensor(
                                        current_tokens,
                                        device=self.device,
                                        dtype=torch.long,
                                    ).unsqueeze(
                                        0
                                    )  # [1, buffer_size]

                                    # 移除重复的连续tokens
                                    curr_codes, _ = torch.unique_consecutive(
                                        curr_codes, return_inverse=True
                                    )

                                    # 处理长静音
                                    curr_codes, code_lens = self.remove_long_silence(
                                        curr_codes, silent_token=52, max_consecutive=30
                                    )

                                    # 获取对应的文本tokens
                                    text_tokens = item_tokens[batch_index]

                                    # 计算latent
                                    latent_start_time = time.perf_counter()

                                    latent = self.gpt(
                                        auto_conditioning,
                                        text_tokens,
                                        torch.tensor(
                                            [text_tokens.shape[-1]],
                                            device=text_tokens.device,
                                        ),
                                        curr_codes,
                                        code_lens * self.gpt.mel_length_compression,
                                        cond_mel_lengths=torch.tensor(
                                            [auto_conditioning.shape[-1]],
                                            device=text_tokens.device,
                                        ),
                                        return_latent=True,
                                        clip_inputs=False,
                                    )

                                    gpt_forward_time += (
                                        time.perf_counter() - latent_start_time
                                    )

                                    # 使用BigVGAN生成音频
                                    bigvgan_start_time = time.perf_counter()

                                    mel_ref = auto_conditioning.transpose(1, 2)
                                    wav_chunk, _ = self.bigvgan(latent, mel_ref)
                                    wav_chunk = wav_chunk.squeeze(1).detach().cpu()

                                    bigvgan_time += (
                                        time.perf_counter() - bigvgan_start_time
                                    )

                                    # 处理生成的音频
                                    wav_chunk = torch.clamp(
                                        32767 * wav_chunk, -32767.0, 32767.0
                                    )

                                    # 存储音频片段，保持顺序
                                    batch_wav_chunks[batch_index].append(wav_chunk)

                                    # 如果有回调函数，则调用回调函数处理生成的音频片段
                                    if stream_callback is not None:
                                        stream_callback(
                                            wav_chunk,
                                            sampling_rate,
                                            end_flags[batch_index],
                                        )

                                    # 更新已处理的token数量
                                    processed_tokens[batch_index] += len(
                                        token_buffers[batch_index]
                                    )

                                    # 清空缓冲区
                                    token_buffers[batch_index] = []

                    gpt_gen_time += time.perf_counter() - m_start_time

                # 处理当前批次中可能残留在缓冲区中的tokens
                for batch_index in range(batch_num):
                    if len(token_buffers[batch_index]) > 0:
                        # 处理剩余tokens
                        current_tokens = token_buffers[batch_index]

                        # 创建tokens tensor
                        curr_codes = torch.tensor(
                            current_tokens,
                            device=self.device,
                            dtype=torch.long,
                        ).unsqueeze(
                            0
                        )  # [1, buffer_size]

                        # 移除重复的连续tokens
                        curr_codes, _ = torch.unique_consecutive(
                            curr_codes, return_inverse=True
                        )

                        # 处理长静音
                        curr_codes, code_lens = self.remove_long_silence(
                            curr_codes, silent_token=52, max_consecutive=30
                        )

                        # 获取对应的文本tokens
                        text_tokens = item_tokens[batch_index]

                        # 计算latent
                        latent_start_time = time.perf_counter()

                        latent = self.gpt(
                            auto_conditioning,
                            text_tokens,
                            torch.tensor(
                                [text_tokens.shape[-1]],
                                device=text_tokens.device,
                            ),
                            curr_codes,
                            code_lens * self.gpt.mel_length_compression,
                            cond_mel_lengths=torch.tensor(
                                [auto_conditioning.shape[-1]],
                                device=text_tokens.device,
                            ),
                            return_latent=True,
                            clip_inputs=False,
                        )

                        gpt_forward_time += time.perf_counter() - latent_start_time

                        # 使用BigVGAN生成音频
                        bigvgan_start_time = time.perf_counter()

                        mel_ref = auto_conditioning.transpose(1, 2)
                        wav_chunk, _ = self.bigvgan(latent, mel_ref)
                        wav_chunk = wav_chunk.squeeze(1).detach().cpu()

                        bigvgan_time += time.perf_counter() - bigvgan_start_time

                        # 处理生成的音频
                        wav_chunk = torch.clamp(32767 * wav_chunk, -32767.0, 32767.0)

                        # 存储音频片段，保持顺序
                        batch_wav_chunks[batch_index].append(wav_chunk)

                        # 如果有回调函数，则调用回调函数处理生成的音频片段
                        if stream_callback is not None:
                            stream_callback(
                                wav_chunk, sampling_rate, True  # 这是最后一个片段
                            )

                        # 清空缓冲区
                        token_buffers[batch_index] = []

                    # 将当前批次的音频片段加入到按句子索引组织的字典中
                    sentence_idx = sentences_batch[batch_index]["idx"]
                    if sentence_idx not in wav_chunks_by_sentence:
                        wav_chunks_by_sentence[sentence_idx] = []

                    # 如果该批次的这个样本有生成的音频片段，则合并它们
                    if batch_wav_chunks[batch_index]:
                        batch_wav = torch.cat(batch_wav_chunks[batch_index], dim=1)
                        wav_chunks_by_sentence[sentence_idx].append(batch_wav)

        # 按原始句子顺序合并所有音频片段
        self._set_gr_progress(0.9, "合并音频片段...")
        all_wav_chunks = []
        for i in range(len(sentences)):
            if i in wav_chunks_by_sentence and wav_chunks_by_sentence[i]:
                # 合并同一句子的所有音频片段
                sentence_wav = torch.cat(wav_chunks_by_sentence[i], dim=1)
                all_wav_chunks.append(sentence_wav)

        if all_wav_chunks:
            wav = torch.cat(all_wav_chunks, dim=1)
            wav_length = wav.shape[-1] / sampling_rate

            # 打印统计信息
            print(f">> 参考音频长度: {cond_mel_frame*256 / sampling_rate:.2f} 秒")
            print(f">> gpt_gen_time: {gpt_gen_time:.2f} 秒")
            print(f">> gpt_forward_time: {gpt_forward_time:.2f} 秒")
            print(f">> bigvgan_time: {bigvgan_time:.2f} 秒")
            print(f">> 总流式推理时间: {time.perf_counter() - start_time:.2f} 秒")
            print(f">> 生成音频长度: {wav_length:.2f} 秒")
            print(f">> RTF: {(time.perf_counter() - start_time) / wav_length:.4f}")

            # 保存或返回生成的音频
            if output_path:
                if os.path.isfile(output_path):
                    os.remove(output_path)
                    print(">> 删除旧的音频文件:", output_path)
                if os.path.dirname(output_path) != "":
                    os.makedirs(os.path.dirname(output_path), exist_ok=True)
                torchaudio.save(output_path, wav.type(torch.int16), sampling_rate)
                print(">> 音频文件已保存到:", output_path)
                return output_path
            else:
                wav_data = wav.type(torch.int16)
                wav_data = wav_data.numpy().T
                return (sampling_rate, wav_data)
        else:
            print(">> 警告: 未生成任何音频片段")
            return None
>>>>>>> 6c58d171
<|MERGE_RESOLUTION|>--- conflicted
+++ resolved
@@ -1050,20 +1050,6 @@
         if verbose:
             print(f"原始文本: {text}")
 
-<<<<<<< HEAD
-    prompt_wav_path = "test_path"
-
-    prompt_id_list = [
-        # "ks_曾鼎全",
-        # "QY13323323_清盐",
-        # "柴柴_男声",
-        "test_id",
-        # "JINQQ124_东北话",
-    ]
-
-    prompt_file_name = "sample1.mp3"
-    text="大家好，我现在正在bilibili 体验 ai 科技，说实话，来之前我绝对想不到！AI技术已经发展到这样匪夷所思的地步了！比如说，现在正在说话的其实是B站为我现场复刻的数字分身，简直就是平行宇宙的另一个我了。如果大家也想体验更多深入的AIGC功能，可以访问 bilibili studio，相信我，你们也会吃惊的。"
-=======
         start_time = time.perf_counter()
         normalized_text = self.preprocess_text(text)
         print(f"规范化文本: {normalized_text}")
@@ -1084,7 +1070,6 @@
         all_text_tokens, all_sentences = self.process_text_to_tokens(
             sentences, bucket_enable=True, verbose=verbose
         )
->>>>>>> 6c58d171
 
         # 设置生成参数
         top_p = 0.8
@@ -1127,18 +1112,6 @@
 
             m_start_time = time.perf_counter()
 
-<<<<<<< HEAD
-    for i in range(5):
-        for prompt_id in prompt_id_list:
-            prompt_wav = prompt_wav_path + "/" + prompt_id + "/" + prompt_file_name
-            print(prompt_wav)
-            tts.infer_fast(
-                audio_prompt=prompt_wav,
-                text=text,
-                output_path=f"./outputs/{prompt_id}_gen_{i}.wav",
-                verbose=False,
-            )
-=======
             with torch.no_grad():
                 with torch.amp.autocast(
                     device_type=self.device,
@@ -1397,5 +1370,4 @@
                 return (sampling_rate, wav_data)
         else:
             print(">> 警告: 未生成任何音频片段")
-            return None
->>>>>>> 6c58d171
+            return None